--- conflicted
+++ resolved
@@ -176,13 +176,8 @@
 
     try:
 
-<<<<<<< HEAD
         bio = io.StringIO(source, None)
         tokens = tokenize.generate_tokens(bio.readline)
-=======
-        bio = io.BytesIO(source.encode("utf-8"))
-        tokens = list(tokenize.tokenize(bio.readline))
->>>>>>> c182a7cc
 
         tokens = fix_octal_numbers(tokens)
         tokens = fix_spaceship(tokens)
